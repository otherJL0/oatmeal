--- conflicted
+++ resolved
@@ -138,11 +138,7 @@
 
                 if app_state.backend_context.is_empty() && SlashCommand::parse(&input_str).is_none()
                 {
-<<<<<<< HEAD
-                    prompt.append_editor_context(&app_state.editor_context);
-=======
                     prompt.append_chat_context(&app_state.editor_context);
->>>>>>> 9c264e88
                 }
 
                 tx.send(Action::BackendRequest(prompt))?;
