--- conflicted
+++ resolved
@@ -27,11 +27,7 @@
         };
     }
 
-<<<<<<< HEAD
-    pub fn append_editor_context(&mut self, editor_context: &Option<EditorContext>) {
-=======
     pub fn append_chat_context(&mut self, editor_context: &Option<EditorContext>) {
->>>>>>> 9c264e88
         if let Some(context) = editor_context {
             let lang = &context.language;
             let code = &context.code;
