use super::super::EditorContext;
use super::BackendPrompt;

#[test]
fn it_adds_default_system_prompt() {
    let mut prompt = BackendPrompt::new("Hello world".to_string(), "".to_string());
<<<<<<< HEAD
    prompt.append_editor_context(&None);
=======
    prompt.append_chat_context(&None);
>>>>>>> 9c264e88

    insta::assert_snapshot!(prompt.text, @"Hello world. Return results in markdown, add language to code blocks.");
}

#[test]
fn it_adds_language_system_prompt() {
    let mut prompt = BackendPrompt::new("Hello world".to_string(), "".to_string());
<<<<<<< HEAD
    prompt.append_editor_context(&Some(EditorContext {
=======
    prompt.append_chat_context(&Some(EditorContext {
>>>>>>> 9c264e88
        file_path: "./test.rs".to_string(),
        language: "rust".to_string(),
        code: "".to_string(),
        start_line: 0,
        end_line: None,
    }));

    insta::assert_snapshot!(prompt.text, @"Hello world. The coding language is rust. Return results in markdown, add language to code blocks.");
}

#[test]
fn it_adds_language_and_code_system_prompt() {
    let mut prompt = BackendPrompt::new("Hello world".to_string(), "".to_string());
<<<<<<< HEAD
    prompt.append_editor_context(&Some(EditorContext {
=======
    prompt.append_chat_context(&Some(EditorContext {
>>>>>>> 9c264e88
        file_path: "./test.rs".to_string(),
        language: "rust".to_string(),
        code: "println!(\"Test!\")".to_string(),
        start_line: 0,
        end_line: None,
    }));

    insta::assert_snapshot!(prompt.text, @r###"
    Hello world. The coding language is rust. Return results in markdown, add language to code blocks. The code is the following:
    println!("Test!")
    "###);
}<|MERGE_RESOLUTION|>--- conflicted
+++ resolved
@@ -4,11 +4,7 @@
 #[test]
 fn it_adds_default_system_prompt() {
     let mut prompt = BackendPrompt::new("Hello world".to_string(), "".to_string());
-<<<<<<< HEAD
-    prompt.append_editor_context(&None);
-=======
     prompt.append_chat_context(&None);
->>>>>>> 9c264e88
 
     insta::assert_snapshot!(prompt.text, @"Hello world. Return results in markdown, add language to code blocks.");
 }
@@ -16,11 +12,7 @@
 #[test]
 fn it_adds_language_system_prompt() {
     let mut prompt = BackendPrompt::new("Hello world".to_string(), "".to_string());
-<<<<<<< HEAD
-    prompt.append_editor_context(&Some(EditorContext {
-=======
     prompt.append_chat_context(&Some(EditorContext {
->>>>>>> 9c264e88
         file_path: "./test.rs".to_string(),
         language: "rust".to_string(),
         code: "".to_string(),
@@ -34,11 +26,7 @@
 #[test]
 fn it_adds_language_and_code_system_prompt() {
     let mut prompt = BackendPrompt::new("Hello world".to_string(), "".to_string());
-<<<<<<< HEAD
-    prompt.append_editor_context(&Some(EditorContext {
-=======
     prompt.append_chat_context(&Some(EditorContext {
->>>>>>> 9c264e88
         file_path: "./test.rs".to_string(),
         language: "rust".to_string(),
         code: "println!(\"Test!\")".to_string(),
